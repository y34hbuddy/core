"""The tests for the Recorder component."""
# pylint: disable=too-many-public-methods,protected-access
import unittest
import time
import json
from unittest.mock import patch

from homeassistant.const import MATCH_ALL
from homeassistant.components import recorder

from tests.common import get_test_home_assistant


class TestRecorder(unittest.TestCase):
    """Test the recorder module."""

    def setUp(self):  # pylint: disable=invalid-name
        """Setup things to be run when tests are started."""
        self.hass = get_test_home_assistant()
        with patch('homeassistant.core.Config.path', return_value=':memory:'):
            recorder.setup(self.hass, {})
        self.hass.start()
        recorder._INSTANCE.block_till_done()

    def tearDown(self):  # pylint: disable=invalid-name
        """Stop everything that was started."""
        self.hass.stop()
        recorder._INSTANCE.block_till_done()

    def _add_test_states(self):
        """Adds multiple states to the db for testing."""
        now = int(time.time())
        five_days_ago = now - (60*60*24*5)
        attributes = {'test_attr': 5, 'test_attr_10': 'nice'}

        self.hass.pool.block_till_done()
        recorder._INSTANCE.block_till_done()
        for event_id in range(5):
            if event_id < 3:
                timestamp = five_days_ago
                state = 'purgeme'
            else:
                timestamp = now
                state = 'dontpurgeme'
            recorder.query("INSERT INTO states ("
                           "entity_id, domain, state, attributes, last_changed,"
                           "last_updated, created, utc_offset, event_id)"
                           "VALUES (?, ?, ?, ?, ?, ?, ?, ?, ?)",
                           ('test.recorder2', 'sensor', state,
                           json.dumps(attributes), timestamp, timestamp,
                           timestamp, -18000, event_id + 1000))

    def _add_test_events(self):
        """Adds a few events for testing."""
        now = int(time.time())
        five_days_ago = now - (60*60*24*5)
        event_data = {'test_attr': 5, 'test_attr_10': 'nice'}

        self.hass.pool.block_till_done()
        recorder._INSTANCE.block_till_done()
        for event_id in range(5):
            if event_id < 2:
                timestamp = five_days_ago
                event_type = 'EVENT_TEST_PURGE'
            else:
                timestamp = now
                event_type = 'EVENT_TEST'
            recorder.query("INSERT INTO events"
                           "(event_type, event_data, origin, created,"
                           "time_fired, utc_offset)"
                           "VALUES (?, ?, ?, ?, ?, ?)",
                           (event_type, json.dumps(event_data), 'LOCAL',
                            timestamp, timestamp, -18000))

    def test_saving_state(self):
        """Test saving and restoring a state."""
        entity_id = 'test.recorder'
        state = 'restoring_from_db'
        attributes = {'test_attr': 5, 'test_attr_10': 'nice'}

        self.hass.states.set(entity_id, state, attributes)

        self.hass.pool.block_till_done()
        recorder._INSTANCE.block_till_done()

        states = recorder.query_states('SELECT * FROM states')

        self.assertEqual(1, len(states))
        self.assertEqual(self.hass.states.get(entity_id), states[0])

    def test_saving_event(self):
        """Test saving and restoring an event."""
        event_type = 'EVENT_TEST'
        event_data = {'test_attr': 5, 'test_attr_10': 'nice'}

        events = []

        def event_listener(event):
            """Record events from eventbus."""
            if event.event_type == event_type:
                events.append(event)

        self.hass.bus.listen(MATCH_ALL, event_listener)

        self.hass.bus.fire(event_type, event_data)

        self.hass.pool.block_till_done()
        recorder._INSTANCE.block_till_done()

        db_events = recorder.query_events(
            'SELECT * FROM events WHERE event_type = ?', (event_type, ))

<<<<<<< HEAD
        assert len(events) == 1
        assert len(db_events) == 1

        event = events[0]
        db_event = db_events[0]

        assert event.event_type == db_event.event_type
        assert event.data == db_event.data
        assert event.origin == db_event.origin

        # Recorder uses SQLite and stores datetimes as integer unix timestamps
        assert event.time_fired.replace(microsecond=0) == \
            db_event.time_fired.replace(microsecond=0)
=======
        self.assertEqual(events, db_events)

    def test_purge_old_states(self):
        """Tests deleting old states."""
        self._add_test_states()
        # make sure we start with 5 states
        states = recorder.query_states('SELECT * FROM states')
        self.assertEqual(len(states), 5)

        # run purge_old_data()
        recorder._INSTANCE.purge_days = 4
        recorder._INSTANCE._purge_old_data()

        # we should only have 2 states left after purging
        states = recorder.query_states('SELECT * FROM states')
        self.assertEqual(len(states), 2)

    def test_purge_old_events(self):
        """Tests deleting old events."""
        self._add_test_events()
        events = recorder.query_events('SELECT * FROM events WHERE '
                                       'event_type LIKE "EVENT_TEST%"')
        self.assertEqual(len(events), 5)

        # run purge_old_data()
        recorder._INSTANCE.purge_days = 4
        recorder._INSTANCE._purge_old_data()

        # now we should only have 3 events left
        events = recorder.query_events('SELECT * FROM events WHERE '
                                       'event_type LIKE "EVENT_TEST%"')
        self.assertEqual(len(events), 3)


    def test_purge_disabled(self):
        """Tests leaving purge_days disabled."""
        self._add_test_states()
        self._add_test_events()
        # make sure we start with 5 states and events
        states = recorder.query_states('SELECT * FROM states')
        events = recorder.query_events('SELECT * FROM events WHERE '
                                       'event_type LIKE "EVENT_TEST%"')
        self.assertEqual(len(states), 5)
        self.assertEqual(len(events), 5)


        # run purge_old_data()
        recorder._INSTANCE.purge_days = None
        recorder._INSTANCE._purge_old_data()

        # we should have all of our states still
        states = recorder.query_states('SELECT * FROM states')
        events = recorder.query_events('SELECT * FROM events WHERE '
                                       'event_type LIKE "EVENT_TEST%"')
        self.assertEqual(len(states), 5)
        self.assertEqual(len(events), 5)
>>>>>>> bf3b77e1
<|MERGE_RESOLUTION|>--- conflicted
+++ resolved
@@ -110,7 +110,6 @@
         db_events = recorder.query_events(
             'SELECT * FROM events WHERE event_type = ?', (event_type, ))
 
-<<<<<<< HEAD
         assert len(events) == 1
         assert len(db_events) == 1
 
@@ -124,8 +123,6 @@
         # Recorder uses SQLite and stores datetimes as integer unix timestamps
         assert event.time_fired.replace(microsecond=0) == \
             db_event.time_fired.replace(microsecond=0)
-=======
-        self.assertEqual(events, db_events)
 
     def test_purge_old_states(self):
         """Tests deleting old states."""
@@ -180,5 +177,4 @@
         events = recorder.query_events('SELECT * FROM events WHERE '
                                        'event_type LIKE "EVENT_TEST%"')
         self.assertEqual(len(states), 5)
-        self.assertEqual(len(events), 5)
->>>>>>> bf3b77e1
+        self.assertEqual(len(events), 5)